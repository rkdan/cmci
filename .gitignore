*.wav
<<<<<<< HEAD
*.pyc
=======
*__pycache__*
>>>>>>> d7ce7344
<|MERGE_RESOLUTION|>--- conflicted
+++ resolved
@@ -1,6 +1,3 @@
 *.wav
-<<<<<<< HEAD
 *.pyc
-=======
-*__pycache__*
->>>>>>> d7ce7344
+*__pycache__*